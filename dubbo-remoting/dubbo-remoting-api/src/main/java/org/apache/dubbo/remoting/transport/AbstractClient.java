/*
 * Licensed to the Apache Software Foundation (ASF) under one or more
 * contributor license agreements.  See the NOTICE file distributed with
 * this work for additional information regarding copyright ownership.
 * The ASF licenses this file to You under the Apache License, Version 2.0
 * (the "License"); you may not use this file except in compliance with
 * the License.  You may obtain a copy of the License at
 *
 *     http://www.apache.org/licenses/LICENSE-2.0
 *
 * Unless required by applicable law or agreed to in writing, software
 * distributed under the License is distributed on an "AS IS" BASIS,
 * WITHOUT WARRANTIES OR CONDITIONS OF ANY KIND, either express or implied.
 * See the License for the specific language governing permissions and
 * limitations under the License.
 */
package org.apache.dubbo.remoting.transport;

import org.apache.dubbo.common.URL;
import org.apache.dubbo.common.Version;
import org.apache.dubbo.common.extension.ExtensionLoader;
import org.apache.dubbo.common.logger.Logger;
import org.apache.dubbo.common.logger.LoggerFactory;
import org.apache.dubbo.common.threadpool.manager.ExecutorRepository;
import org.apache.dubbo.common.utils.ExecutorUtil;
import org.apache.dubbo.common.utils.NetUtils;
import org.apache.dubbo.remoting.Channel;
import org.apache.dubbo.remoting.ChannelHandler;
import org.apache.dubbo.remoting.Client;
import org.apache.dubbo.remoting.Constants;
import org.apache.dubbo.remoting.RemotingException;
import org.apache.dubbo.remoting.transport.dispatcher.ChannelHandlers;

import java.net.InetSocketAddress;
import java.util.concurrent.ExecutorService;
import java.util.concurrent.locks.Lock;
import java.util.concurrent.locks.ReentrantLock;

import static org.apache.dubbo.common.constants.CommonConstants.CONSUMER_SIDE;
import static org.apache.dubbo.common.constants.CommonConstants.DEFAULT_CLIENT_THREADPOOL;
import static org.apache.dubbo.common.constants.CommonConstants.THREADPOOL_KEY;

/**
 * AbstractClient
 */
public abstract class AbstractClient extends AbstractEndpoint implements Client {

    protected static final String CLIENT_THREAD_POOL_NAME = "DubboClientHandler";
    private static final Logger logger = LoggerFactory.getLogger(AbstractClient.class);
    private final Lock connectLock = new ReentrantLock();
    private final boolean needReconnect;
    protected volatile ExecutorService executor;
    private ExecutorRepository executorRepository = ExtensionLoader.getExtensionLoader(ExecutorRepository.class).getDefaultExtension();

    public AbstractClient(URL url, ChannelHandler handler) throws RemotingException {
        super(url, handler);

        needReconnect = url.getParameter(Constants.SEND_RECONNECT_KEY, false);

        try {
            doOpen();
        } catch (Throwable t) {
            close();
            throw new RemotingException(url.toInetSocketAddress(), null,
                    "Failed to start " + getClass().getSimpleName() + " " + NetUtils.getLocalAddress()
                            + " connect to the server " + getRemoteAddress() + ", cause: " + t.getMessage(), t);
        }
        try {
            // connect.
            connect();
            if (logger.isInfoEnabled()) {
                logger.info("Start " + getClass().getSimpleName() + " " + NetUtils.getLocalAddress() + " connect to the server " + getRemoteAddress());
            }
        } catch (RemotingException t) {
            if (url.getParameter(Constants.CHECK_KEY, true)) {
                close();
                throw t;
            } else {
                logger.warn("Failed to start " + getClass().getSimpleName() + " " + NetUtils.getLocalAddress()
                        + " connect to the server " + getRemoteAddress() + " (check == false, ignore and retry later!), cause: " + t.getMessage(), t);
            }
        } catch (Throwable t) {
            close();
            throw new RemotingException(url.toInetSocketAddress(), null,
                    "Failed to start " + getClass().getSimpleName() + " " + NetUtils.getLocalAddress()
                            + " connect to the server " + getRemoteAddress() + ", cause: " + t.getMessage(), t);
        }
<<<<<<< HEAD

        executor = (ExecutorService) ExtensionLoader.getExtensionLoader(DataStore.class)
                .getDefaultExtension().get(CONSUMER_SIDE, Integer.toString(url.getPort()));
        ExtensionLoader.getExtensionLoader(DataStore.class)
                .getDefaultExtension().remove(CONSUMER_SIDE, Integer.toString(url.getPort()));
=======
        executor = executorRepository.createExecutorIfAbsent(url);
>>>>>>> 8e624056
    }

    protected static ChannelHandler wrapChannelHandler(URL url, ChannelHandler handler) {
        url = ExecutorUtil.setThreadName(url, CLIENT_THREAD_POOL_NAME);
        url = url.addParameterIfAbsent(THREADPOOL_KEY, DEFAULT_CLIENT_THREADPOOL);
        return ChannelHandlers.wrap(handler, url);
    }

    public InetSocketAddress getConnectAddress() {
        return new InetSocketAddress(NetUtils.filterLocalHost(getUrl().getHost()), getUrl().getPort());
    }

    @Override
    public InetSocketAddress getRemoteAddress() {
        Channel channel = getChannel();
        if (channel == null) {
            return getUrl().toInetSocketAddress();
        }
        return channel.getRemoteAddress();
    }

    @Override
    public InetSocketAddress getLocalAddress() {
        Channel channel = getChannel();
        if (channel == null) {
            return InetSocketAddress.createUnresolved(NetUtils.getLocalHost(), 0);
        }
        return channel.getLocalAddress();
    }

    @Override
    public boolean isConnected() {
        Channel channel = getChannel();
        if (channel == null) {
            return false;
        }
        return channel.isConnected();
    }

    @Override
    public Object getAttribute(String key) {
        Channel channel = getChannel();
        if (channel == null) {
            return null;
        }
        return channel.getAttribute(key);
    }

    @Override
    public void setAttribute(String key, Object value) {
        Channel channel = getChannel();
        if (channel == null) {
            return;
        }
        channel.setAttribute(key, value);
    }

    @Override
    public void removeAttribute(String key) {
        Channel channel = getChannel();
        if (channel == null) {
            return;
        }
        channel.removeAttribute(key);
    }

    @Override
    public boolean hasAttribute(String key) {
        Channel channel = getChannel();
        if (channel == null) {
            return false;
        }
        return channel.hasAttribute(key);
    }

    @Override
    public void send(Object message, boolean sent) throws RemotingException {
        if (needReconnect && !isConnected()) {
            connect();
        }
        Channel channel = getChannel();
        //TODO Can the value returned by getChannel() be null? need improvement.
        if (channel == null || !channel.isConnected()) {
            throw new RemotingException(this, "message can not send, because channel is closed . url:" + getUrl());
        }
        channel.send(message, sent);
    }

    protected void connect() throws RemotingException {

        connectLock.lock();

        try {

            if (isConnected()) {
                return;
            }

            doConnect();

            if (!isConnected()) {
                throw new RemotingException(this, "Failed connect to server " + getRemoteAddress() + " from " + getClass().getSimpleName() + " "
                        + NetUtils.getLocalHost() + " using dubbo version " + Version.getVersion()
                        + ", cause: Connect wait timeout: " + getConnectTimeout() + "ms.");

            } else {
                if (logger.isInfoEnabled()) {
                    logger.info("Succeed connect to server " + getRemoteAddress() + " from " + getClass().getSimpleName() + " "
                            + NetUtils.getLocalHost() + " using dubbo version " + Version.getVersion()
                            + ", channel is " + this.getChannel());
                }
            }

        } catch (RemotingException e) {
            throw e;

        } catch (Throwable e) {
            throw new RemotingException(this, "Failed connect to server " + getRemoteAddress() + " from " + getClass().getSimpleName() + " "
                    + NetUtils.getLocalHost() + " using dubbo version " + Version.getVersion()
                    + ", cause: " + e.getMessage(), e);

        } finally {
            connectLock.unlock();
        }
    }

    public void disconnect() {
        connectLock.lock();
        try {
            try {
                Channel channel = getChannel();
                if (channel != null) {
                    channel.close();
                }
            } catch (Throwable e) {
                logger.warn(e.getMessage(), e);
            }
            try {
                doDisConnect();
            } catch (Throwable e) {
                logger.warn(e.getMessage(), e);
            }
        } finally {
            connectLock.unlock();
        }
    }

    @Override
    public void reconnect() throws RemotingException {
        if (!isConnected()) {
            connectLock.lock();
            try {
                if (!isConnected()) {
                    disconnect();
                    connect();
                }
            } finally {
                connectLock.unlock();
            }
        }
    }

    @Override
    public void close() {

        try {
            super.close();
        } catch (Throwable e) {
            logger.warn(e.getMessage(), e);
        }

        try {
            if (executor != null) {
                ExecutorUtil.shutdownNow(executor, 100);
            }
        } catch (Throwable e) {
            logger.warn(e.getMessage(), e);
        }

        try {
            disconnect();
        } catch (Throwable e) {
            logger.warn(e.getMessage(), e);
        }

        try {
            doClose();
        } catch (Throwable e) {
            logger.warn(e.getMessage(), e);
        }
    }

    @Override
    public void close(int timeout) {
        ExecutorUtil.gracefulShutdown(executor, timeout);
        close();
    }

    @Override
    public String toString() {
        return getClass().getName() + " [" + getLocalAddress() + " -> " + getRemoteAddress() + "]";
    }

    /**
     * Open client.
     *
     * @throws Throwable
     */
    protected abstract void doOpen() throws Throwable;

    /**
     * Close client.
     *
     * @throws Throwable
     */
    protected abstract void doClose() throws Throwable;

    /**
     * Connect to server.
     *
     * @throws Throwable
     */
    protected abstract void doConnect() throws Throwable;

    /**
     * disConnect to server.
     *
     * @throws Throwable
     */
    protected abstract void doDisConnect() throws Throwable;

    /**
     * Get the connected channel.
     *
     * @return channel
     */
    protected abstract Channel getChannel();
}<|MERGE_RESOLUTION|>--- conflicted
+++ resolved
@@ -85,15 +85,7 @@
                     "Failed to start " + getClass().getSimpleName() + " " + NetUtils.getLocalAddress()
                             + " connect to the server " + getRemoteAddress() + ", cause: " + t.getMessage(), t);
         }
-<<<<<<< HEAD
-
-        executor = (ExecutorService) ExtensionLoader.getExtensionLoader(DataStore.class)
-                .getDefaultExtension().get(CONSUMER_SIDE, Integer.toString(url.getPort()));
-        ExtensionLoader.getExtensionLoader(DataStore.class)
-                .getDefaultExtension().remove(CONSUMER_SIDE, Integer.toString(url.getPort()));
-=======
         executor = executorRepository.createExecutorIfAbsent(url);
->>>>>>> 8e624056
     }
 
     protected static ChannelHandler wrapChannelHandler(URL url, ChannelHandler handler) {
